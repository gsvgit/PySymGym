--- conflicted
+++ resolved
@@ -37,23 +37,12 @@
     raise RuntimeError(
         f"Retries exsausted wnen trying to connect to {server_instance.ws_url}: {retries_left} left"
     )
-<<<<<<< HEAD
-
-
-def get_pid_status(pid: int):
-    return "Unknown"
-=======
->>>>>>> 3c4f6658
 
 
 @contextmanager
 def game_server_socket_manager():
     server_instance = acquire_instance()
 
-<<<<<<< HEAD
-    logging.info(f"{server_instance} status is {get_pid_status(server_instance.pid)}")
-=======
->>>>>>> 3c4f6658
     socket = wait_for_connection(server_instance)
 
     try:
