--- conflicted
+++ resolved
@@ -65,7 +65,6 @@
     assemble generation
     """
 
-<<<<<<< HEAD
     best_decart = selectors.select_k_best(scorer.decart_scorer, mr, k=1)
     k_best_decart = selectors.select_k_best(scorer.decart_scorer, mr, k=4)
 
@@ -77,8 +76,6 @@
     avg_best_decart = average(k_best_decart)
     avg_best_euclid = average(k_best_euclid)
 
-=======
->>>>>>> d3352ba8
     return [
         *best_decart,
         *best_euclid,
@@ -102,17 +99,14 @@
 ]
 
 
-<<<<<<< HEAD
+def main():
+
+    loaded_model = load_full_model(Constant.IMPORTED_FULL_MODEL_PATH)
+
     epochs = 20
     max_steps = 600
     n_models = 20
-=======
-def main():
-    epochs = 10
-    max_steps = 300
-    n_models = 10
     proc_num = len(SOCKET_URLS)
->>>>>>> d3352ba8
     # verification every k epochs, start from 1
     # every 4th epoch
     epochs_to_verify = [i for i in range(4, epochs + 1) if i % 4 == 0]
