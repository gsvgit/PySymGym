--- conflicted
+++ resolved
@@ -530,11 +530,6 @@
         for i in range(num_in_layers):
             sage_in = SAGEConv((-1, -1), hidden_channels)
             self.in_layers.append(sage_in)
-<<<<<<< HEAD
- 
-        self.mlp = MLP(hidden_channels, [20, 1])
-=======
->>>>>>> 44e2219a
 
         self.mlp = MLP(hidden_channels, [8, 1])
 
@@ -561,7 +556,6 @@
                 edge_index_dict[("state_vertex", "parent_of", "state_vertex")],
             ).relu()
 
-<<<<<<< HEAD
         print(state_x.size())
         history_x = self.history_layers[0](
             (game_x, state_x),
@@ -577,64 +571,21 @@
 
             # torch.cat((edge_index_dict[("game_vertex", "history", "state_vertex")],
             # edge_index_dict[("state_vertex", "history", "game_vertex")]), dim=1)
-=======
-        history_x = self.history_layers[0](
-            (game_x, state_x),
-            torch.cat(
-                (
-                    edge_index_dict[("game_vertex", "history", "state_vertex")],
-                    edge_index_dict[("state_vertex", "history", "game_vertex")],
-                ),
-                dim=1,
-            ),
-        ).relu()
-        for layer in self.history_layers[1:]:
-            history_x = layer(
-                (game_x, history_x),
-                torch.cat(
-                    (
-                        edge_index_dict[("game_vertex", "history", "state_vertex")],
-                        edge_index_dict[("state_vertex", "history", "game_vertex")],
-                    ),
-                    dim=1,
-                ),
->>>>>>> 44e2219a
             ).relu()
         print(history_x.size())
 
         in_x = self.in_layers[0](
             (game_x, history_x),
-<<<<<<< HEAD
             edge_index_dict[("game_vertex", "in", "state_vertex")]
 
             # torch.cat((edge_index_dict[("game_vertex", "in", "state_vertex")],
             # edge_index_dict[("state_vertex", "in", "game_vertex")]), dim=1)
         ).relu()
+        for layer in self.in_layers[1:]:
         for layer in self.in_layers[1:]:
             in_x = layer(
             (game_x, in_x),
             edge_index_dict[("game_vertex", "in", "state_vertex")]
-=======
-            torch.cat(
-                (
-                    edge_index_dict[("game_vertex", "history", "state_vertex")],
-                    edge_index_dict[("state_vertex", "history", "game_vertex")],
-                ),
-                dim=1,
-            ),
-        ).relu()
-        for layer in self.in_layers[1:]:
-            in_x = layer(
-                (game_x, in_x),
-                torch.cat(
-                    (
-                        edge_index_dict[("game_vertex", "in", "state_vertex")],
-                        edge_index_dict[("state_vertex", "in", "game_vertex")],
-                    ),
-                    dim=1,
-                ),
-            ).relu()
->>>>>>> 44e2219a
 
             # torch.cat((edge_index_dict[("game_vertex", "in", "state_vertex")],
             # edge_index_dict[("state_vertex", "in", "game_vertex")]), dim=1)
@@ -688,12 +639,5 @@
             # edge_index_dict[("state_vertex", "in", "game_vertex")]), 1
             # )
         ).relu()
-<<<<<<< HEAD
-        print(common_x.size())
-        x = self.mlp(common_x)
-        print(x.size())
-        return x
-=======
 
         return self.mlp(common_x)
->>>>>>> 44e2219a
